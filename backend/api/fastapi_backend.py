<<<<<<< HEAD
=======
# import sys
# import os
# sys.path.append(os.path.abspath(os.path.join(os.path.dirname(__file__), '..', '..')))

>>>>>>> d9ff4b16
from fastapi import FastAPI, UploadFile, Form, HTTPException
from fastapi.responses import JSONResponse
from fastapi.middleware.cors import CORSMiddleware
from pydantic import BaseModel
<<<<<<< HEAD
from utils.interview_helpers import generate_next_question, evaluate_interview
from utils.resume_summarizer import generate_resume_summary
from agents.crew_config import run_interview_orchestration_pipeline, run_oa_session, run_recommendation_pipeline
=======
from agents.crew_config import run_oa_session, run_recommendation_pipeline, run_faq_pipeline
>>>>>>> d9ff4b16
from utils.pdf_utils import generate_pdf_report_with_details
import io
from typing import Optional, List, Tuple
import traceback

app = FastAPI()

# Allow CORS for all origins (you can restrict this to specific origins if needed)
app.add_middleware(
    CORSMiddleware,
    allow_origins=["*"],  
    allow_credentials=True,
    allow_methods=["*"],
    allow_headers=["*"],
)

class OASessionRequest(BaseModel):
    user_input: str
    code: str | None = None
    problem: str | None = None
    session_state: dict = {}

<<<<<<< HEAD
class QuestionInput(BaseModel):
    mode: str
    role: str
    previous_question: str
    user_answer: str
    resume_s3_path: Optional[str] | None = None

class EvaluationInput(BaseModel):
    transcript: list[tuple[str, str]]
    role: str
    mode: str
=======
class FAQRequest(BaseModel):
    query: str
    role: str
    company: str
>>>>>>> d9ff4b16

@app.post("/oa-session")
def oa_session(request: OASessionRequest):
    print("USER INPUT:", request.user_input)
    print("SESSION STATE:", request.session_state)
    print("CODE:", request.code)

    response = run_oa_session(
        user_input=request.user_input,
        code=request.code,
        problem=request.problem,
        state=request.session_state
    )

    print("RETURNING:", response)
    return JSONResponse(content=response)

@app.post("/analyze-resume/")
async def analyze_resume(
    file: UploadFile,
    job_description: str = Form(...),
    location: str = Form(...)
):
    file_content = await file.read()

    result = run_recommendation_pipeline(
        file_content=file_content,
        file_name=file.filename,
        job_description=job_description,
        location=location
    )

    full_text = result["recommendation_report"].raw
    summary = result["summary"]
    candidate_name = result["candidate_name"]
    match_result = {
        "resume_skills": result["resume_skills"],
        "jd_skills": result["jd_skills"],
        "matched_skills": result["matched_skills"],
        "missing_skills": result["missing_skills"],
        "match_score": result["match_score"]
    }

    # Generate enhanced PDF report in memory
    pdf_buffer = io.BytesIO()
    generate_pdf_report_with_details(candidate_name, match_result, full_text, output_stream=pdf_buffer)
    pdf_bytes = pdf_buffer.getvalue()

    return JSONResponse(content={
        "summary": summary,
        "pdf_base64": pdf_bytes.decode("latin1")
    })

<<<<<<< HEAD
@app.post("/generate_next_question/")
def ask_next(payload:QuestionInput):
    print(f"mode selected is {payload.mode}")
    resume_summary = ""
    if payload.mode == "Resume":
        resume_summary = generate_resume_summary(payload.resume_s3_path)
    
    
    next_question = generate_next_question(
        mode=payload.mode,
        role=payload.role,
        previous_question=payload.previous_question,
        user_answer=payload.user_answer,
        resume_summary=resume_summary
    )

    return {
        "next_question": next_question
    }


@app.post("/evaluate_interview/")
def evaluate(payload:EvaluationInput):
    evaluation_report = evaluate_interview(
        transcript=payload.transcript,
        role=payload.role,
        mode=payload.mode
    )

    return {
        "evaluation_report": evaluation_report
    }

@app.post("/generates_next_question/")
def ask_next_question(payload: QuestionInput):
    try:
        resume_summary = ""
        if payload.mode.lower() == "resume":
            if not payload.resume_s3_path:
                raise HTTPException(status_code=400, detail="Resume S3 path required for Resume mode")
            resume_summary = generate_resume_summary(payload.resume_s3_path)
        print("running interview orchestration pipeline")
        print(payload)
        result = run_interview_orchestration_pipeline(
            action="next_question",
            role=payload.role,
            mode=payload.mode,
            previous_question=payload.previous_question,
            user_answer=payload.user_answer,
            resume_summary=resume_summary,
            transcript=[]
        )
        print(f"Next question generated: {result}")
        print("TYPE OF RESULT:", type(result))
        return {"next_question": result}

    except Exception as e:
        traceback.print_exc()
        raise HTTPException(status_code=500, detail=str(e))


@app.post("/evaluates_interview/")
def evaluate_interview(payload: EvaluationInput):
    try:
        print(payload)
        result = run_interview_orchestration_pipeline(
            action="evaluate",
            role=payload.role,
            mode=payload.mode,
            transcript=payload.transcript
        )

        return {"evaluation_report": result}

=======
@app.post("/faq")
def get_faq_answer(req: FAQRequest):
    try:
        result = run_faq_pipeline(
            faq_query=req.query,
            job_role=req.role,
            company=req.company
        )

        if result.get("status") == "error":
            raise HTTPException(status_code=400, detail=result.get("message", "Request failed."))
        
        return {"status": "success", "data": result}
>>>>>>> d9ff4b16
    except Exception as e:
        raise HTTPException(status_code=500, detail=str(e))<|MERGE_RESOLUTION|>--- conflicted
+++ resolved
@@ -1,21 +1,11 @@
-<<<<<<< HEAD
-=======
-# import sys
-# import os
-# sys.path.append(os.path.abspath(os.path.join(os.path.dirname(__file__), '..', '..')))
 
->>>>>>> d9ff4b16
-from fastapi import FastAPI, UploadFile, Form, HTTPException
+from fastapi import FastAPI, UploadFile, Form
 from fastapi.responses import JSONResponse
 from fastapi.middleware.cors import CORSMiddleware
 from pydantic import BaseModel
-<<<<<<< HEAD
 from utils.interview_helpers import generate_next_question, evaluate_interview
 from utils.resume_summarizer import generate_resume_summary
-from agents.crew_config import run_interview_orchestration_pipeline, run_oa_session, run_recommendation_pipeline
-=======
-from agents.crew_config import run_oa_session, run_recommendation_pipeline, run_faq_pipeline
->>>>>>> d9ff4b16
+from agents.crew_config import run_interview_orchestration_pipeline, run_oa_session, run_recommendation_pipeline, run_faq_pipeline
 from utils.pdf_utils import generate_pdf_report_with_details
 import io
 from typing import Optional, List, Tuple
@@ -38,7 +28,11 @@
     problem: str | None = None
     session_state: dict = {}
 
-<<<<<<< HEAD
+class FAQRequest(BaseModel):
+    query: str
+    role: str
+    company: str
+
 class QuestionInput(BaseModel):
     mode: str
     role: str
@@ -50,12 +44,6 @@
     transcript: list[tuple[str, str]]
     role: str
     mode: str
-=======
-class FAQRequest(BaseModel):
-    query: str
-    role: str
-    company: str
->>>>>>> d9ff4b16
 
 @app.post("/oa-session")
 def oa_session(request: OASessionRequest):
@@ -109,7 +97,22 @@
         "pdf_base64": pdf_bytes.decode("latin1")
     })
 
-<<<<<<< HEAD
+@app.post("/faq")
+def get_faq_answer(req: FAQRequest):
+    try:
+        result = run_faq_pipeline(
+            faq_query=req.query,
+            job_role=req.role,
+            company=req.company
+        )
+
+        if result.get("status") == "error":
+            raise HTTPException(status_code=400, detail=result.get("message", "Request failed."))
+        
+        return {"status": "success", "data": result}
+    except Exception as e:
+        raise HTTPException(status_code=500, detail=str(e))
+
 @app.post("/generate_next_question/")
 def ask_next(payload:QuestionInput):
     print(f"mode selected is {payload.mode}")
@@ -184,20 +187,5 @@
 
         return {"evaluation_report": result}
 
-=======
-@app.post("/faq")
-def get_faq_answer(req: FAQRequest):
-    try:
-        result = run_faq_pipeline(
-            faq_query=req.query,
-            job_role=req.role,
-            company=req.company
-        )
-
-        if result.get("status") == "error":
-            raise HTTPException(status_code=400, detail=result.get("message", "Request failed."))
-        
-        return {"status": "success", "data": result}
->>>>>>> d9ff4b16
     except Exception as e:
         raise HTTPException(status_code=500, detail=str(e))