# Python Bytecode
__pycache__/
*.pyc
*.pyo
*.pyd

# Virtual Environments
.venv/
venv/
env/
*.egg-info/

# IDEs & Editors
.vscode/
.idea/
*.swp
*.swo

# OS-specific files
.DS_Store
Thumbs.db

# Logs & Temporary Files
logs/
*.log
temp_*
debug.log

# AWS Credentials & Secrets
.env
.aws/

<<<<<<< HEAD
poetry.lock
profiles.yml
=======
profiles.yml

# Poetry files
poetry.lock
>>>>>>> 81731f07
<|MERGE_RESOLUTION|>--- conflicted
+++ resolved
@@ -30,12 +30,7 @@
 .env
 .aws/
 
-<<<<<<< HEAD
-poetry.lock
-profiles.yml
-=======
 profiles.yml
 
 # Poetry files
-poetry.lock
->>>>>>> 81731f07
+poetry.lock